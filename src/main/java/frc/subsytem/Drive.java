// Copyright 2019 FRC Team 3476 Code Orange

package frc.subsytem;

import com.ctre.phoenix.sensors.AbsoluteSensorRange;
import com.ctre.phoenix.sensors.CANCoder;
import com.ctre.phoenix.sensors.CANCoderStatusFrame;
import com.revrobotics.AbsoluteEncoder;
import com.revrobotics.CANSparkMax;
import com.revrobotics.CANSparkMax.ControlType;
import com.revrobotics.CANSparkMax.IdleMode;
import com.revrobotics.CANSparkMaxLowLevel.MotorType;
import com.revrobotics.SparkMaxAbsoluteEncoder;
import com.revrobotics.SparkMaxAbsoluteEncoder.Type;
import edu.wpi.first.math.controller.HolonomicDriveController;
import edu.wpi.first.math.controller.ProfiledPIDController;
import edu.wpi.first.math.geometry.Pose2d;
import edu.wpi.first.math.geometry.Rotation2d;
import edu.wpi.first.math.geometry.Twist2d;
import edu.wpi.first.math.kinematics.ChassisSpeeds;
import edu.wpi.first.math.kinematics.SwerveModulePosition;
import edu.wpi.first.math.kinematics.SwerveModuleState;
import edu.wpi.first.math.trajectory.Trajectory;
import edu.wpi.first.math.trajectory.TrapezoidProfile;
import edu.wpi.first.math.trajectory.TrapezoidProfile.State;
import edu.wpi.first.wpilibj.DriverStation;
import edu.wpi.first.wpilibj.Timer;
import edu.wpi.first.wpilibj.smartdashboard.SmartDashboard;
import frc.robot.Constants;
import frc.utility.ControllerDriveInputs;
import frc.utility.net.editing.LiveEditableValue;
import frc.utility.swerve.SwerveSetpointGenerator;
import frc.utility.swerve.SwerveSetpointGenerator.KinematicLimit;
import frc.utility.swerve.SwerveSetpointGenerator.SwerveSetpoint;
import frc.utility.wpimodified.PIDController;
import org.jetbrains.annotations.Contract;
import org.jetbrains.annotations.NotNull;
import org.jetbrains.annotations.Nullable;

import java.util.concurrent.locks.Lock;
import java.util.concurrent.locks.ReentrantLock;

import static frc.robot.Constants.*;

public final class Drive extends AbstractSubsystem {
    private static final Pose2d IDENTITY_POSE = new Pose2d();
    private static final @NotNull Drive INSTANCE = new Drive();
    final Lock currentAutoTrajectoryLock = new ReentrantLock();
    private final SwerveSetpointGenerator setpointGenerator = new SwerveSetpointGenerator(SWERVE_DRIVE_KINEMATICS);
    private final @NotNull LiveEditableValue<Double> turnP = new LiveEditableValue<>(DEFAULT_TURN_P, SmartDashboard.getEntry(
            "TurnPIDP"));
    private final @NotNull LiveEditableValue<Double> turnI = new LiveEditableValue<>(DEFAULT_TURN_I, SmartDashboard.getEntry(
            "TurnPIDI"));
    private final @NotNull LiveEditableValue<Double> turnD = new LiveEditableValue<>(DEFAULT_TURN_D, SmartDashboard.getEntry(
            "TurnPIDD"));
    private final @NotNull PIDController turnPID;
    /**
     * Motors that turn the wheels around. Uses Falcon500s
     */
    private final @NotNull CANSparkMax[] swerveMotors = new CANSparkMax[4];
    /**
     * Motors that are driving the robot around and causing it to move
     */
    private final @NotNull CANSparkMax[] swerveDriveMotors = new CANSparkMax[4];
    /**
     * Absolute Encoders for the motors that turn the wheel
     */
    private final @Nullable CANCoder[] swerveCanCoders;


<<<<<<< HEAD
    private final @NotNull CANCoder[] swerveCanCoders = new CANCoder[4];
    private final ReentrantLock swerveAutoControllerLock = new ReentrantLock();
    double autoStartTime;
    boolean swerveAutoControllerInitialized = false;
    Trajectory currentAutoTrajectory;
    volatile Rotation2d autoTargetHeading;
    double lastTurnUpdate = 0;
    private boolean useRelativeEncoderPosition = false;
    private @NotNull DriveState driveState = DriveState.TELEOP;
    private volatile @NotNull Rotation2d wantedHeading = new Rotation2d();
    private boolean isAiming = false;
    private SwerveSetpoint lastSwerveSetpoint = new SwerveSetpoint(
            new ChassisSpeeds(0, 0, 0),
            new SwerveModuleState[]{
                    new SwerveModuleState(0, new Rotation2d(0)),
                    new SwerveModuleState(0, new Rotation2d(0)),
                    new SwerveModuleState(0, new Rotation2d(0)),
                    new SwerveModuleState(0, new Rotation2d(0))
            },
            new double[]{0, 0, 0, 0});
    private @Nullable HolonomicDriveController swerveAutoController;
    private double nextAllowedPrintError = 0;

    {
        turnPID = new PIDController(turnP.get(), turnI.get(), turnD.get());
        turnPID.enableContinuousInput(-Math.PI, Math.PI);
        turnPID.setIntegratorRange(-Math.PI * 2 * 4, Math.PI * 2 * 4);
    }
=======
    /**
     * Absolute Encoders for the motors that turn the wheel
     */

    private final @Nullable SparkMaxAbsoluteEncoder[] swerveSparkAbsoluteEncoders = new SparkMaxAbsoluteEncoder[4];
>>>>>>> 07f836fd

    private Drive() {
        super(Constants.DRIVE_PERIOD, 5);

        final @NotNull CANSparkMax leftFrontSpark, leftBackSpark, rightFrontSpark, rightBackSpark;
        final @NotNull CANSparkMax leftFrontSparkSwerve, leftBackSparkSwerve, rightFrontSparkSwerve, rightBackSparkSwerve;
        // Swerve Drive Motors
        leftFrontSpark = new CANSparkMax(Constants.DRIVE_LEFT_FRONT_ID, MotorType.kBrushless);
        leftBackSpark = new CANSparkMax(Constants.DRIVE_LEFT_BACK_ID, MotorType.kBrushless);
        rightFrontSpark = new CANSparkMax(Constants.DRIVE_RIGHT_FRONT_ID, MotorType.kBrushless);
        rightBackSpark = new CANSparkMax(Constants.DRIVE_RIGHT_BACK_ID, MotorType.kBrushless);

        leftFrontSpark.setInverted(false);
        rightFrontSpark.setInverted(false);
        leftBackSpark.setInverted(false);
        rightBackSpark.setInverted(false);

        leftFrontSparkSwerve = new CANSparkMax(Constants.DRIVE_LEFT_FRONT_SWERVE_ID, MotorType.kBrushless);
        leftBackSparkSwerve = new CANSparkMax(Constants.DRIVE_LEFT_BACK_SWERVE_ID, MotorType.kBrushless);
        rightFrontSparkSwerve = new CANSparkMax(Constants.DRIVE_RIGHT_FRONT_SWERVE_ID, MotorType.kBrushless);
        rightBackSparkSwerve = new CANSparkMax(Constants.DRIVE_RIGHT_BACK_SWERVE_ID, MotorType.kBrushless);


        swerveMotors[0] = leftFrontSparkSwerve;
        swerveMotors[1] = leftBackSparkSwerve;
        swerveMotors[2] = rightFrontSparkSwerve;
        swerveMotors[3] = rightBackSparkSwerve;

        swerveDriveMotors[0] = leftFrontSpark;
        swerveDriveMotors[1] = leftBackSpark;
        swerveDriveMotors[2] = rightFrontSpark;
        swerveDriveMotors[3] = rightBackSpark;

        if (USE_CANCODERS) {
            final @NotNull CANCoder leftFrontCanCoder, leftBackCanCoder, rightFrontCanCoder, rightBackCanCoder;

            leftFrontCanCoder = new CANCoder(Constants.CAN_LEFT_FRONT_ID);
            leftBackCanCoder = new CANCoder(Constants.CAN_LEFT_BACK_ID);
            rightFrontCanCoder = new CANCoder(Constants.CAN_RIGHT_FRONT_ID);
            rightBackCanCoder = new CANCoder(Constants.CAN_RIGHT_BACK_ID);

            swerveCanCoders = new CANCoder[4];
            swerveCanCoders[0] = leftFrontCanCoder;
            swerveCanCoders[1] = leftBackCanCoder;
            swerveCanCoders[2] = rightFrontCanCoder;
            swerveCanCoders[3] = rightBackCanCoder;
        } else {
            swerveCanCoders = null;
        }

        for (int i = 0; i < 4; i++) {
            // Sets swerveMotors PID
            swerveMotors[i].getPIDController().setP(Constants.SWERVE_DRIVE_P);
            swerveMotors[i].getPIDController().setD(Constants.SWERVE_DRIVE_D);
            swerveMotors[i].getPIDController().setI(Constants.SWERVE_DRIVE_I);
            swerveMotors[i].getPIDController().setFF(Constants.SWERVE_DRIVE_F);
            swerveMotors[i].getPIDController().setIZone(Constants.SWERVE_DRIVE_INTEGRAL_ZONE);

            // Sets current limits for motors
            swerveMotors[i].setSmartCurrentLimit(SWERVE_MOTOR_CURRENT_LIMIT);
            swerveMotors[i].enableVoltageCompensation(Constants.SWERVE_DRIVE_VOLTAGE_LIMIT);

            swerveDriveMotors[i].setSmartCurrentLimit(SWERVE_DRIVE_MOTOR_CURRENT_LIMIT);
            swerveDriveMotors[i].enableVoltageCompensation(Constants.SWERVE_DRIVE_VOLTAGE_LIMIT);

            // This makes motors brake when no RPM is set
            swerveDriveMotors[i].setIdleMode(IdleMode.kCoast);
            swerveMotors[i].setIdleMode(IdleMode.kCoast);
            isBreaking = false;

            swerveMotors[i].setInverted(true);

            if (USE_CANCODERS) {
                swerveCanCoders[i].setStatusFramePeriod(CANCoderStatusFrame.VbatAndFaults, 200);
                swerveCanCoders[i].setStatusFramePeriod(CANCoderStatusFrame.SensorData, 20);
                swerveCanCoders[i].configAbsoluteSensorRange(AbsoluteSensorRange.Unsigned_0_to_360);
            } else {
                swerveSparkAbsoluteEncoders[i] = swerveMotors[i].getAbsoluteEncoder(Type.kDutyCycle);
                swerveMotors[i].getPIDController().setFeedbackDevice(swerveSparkAbsoluteEncoders[i]);
                swerveSparkAbsoluteEncoders[i].setPositionConversionFactor(360);
                swerveSparkAbsoluteEncoders[i].setVelocityConversionFactor(360 / 60.0);
                swerveMotors[i].getPIDController().setPositionPIDWrappingEnabled(true);
                swerveMotors[i].getPIDController().setOutputRange(-1, 1);
            }

            swerveMotors[i].burnFlash();
            swerveDriveMotors[i].burnFlash();
        }
        setDriveState(DriveState.TELEOP);
    }

<<<<<<< HEAD
    public static @NotNull Drive getInstance() {
        return INSTANCE;
    }

    public void resetAuto() {
        swerveAutoControllerLock.lock();
        try {
            ProfiledPIDController autoTurnPIDController
                    = new ProfiledPIDController(turnP.get(), turnI.get(), turnD.get(),
                    new TrapezoidProfile.Constraints(999999999, 999999999));
            autoTurnPIDController.enableContinuousInput(-Math.PI, Math.PI);
            autoTurnPIDController.setTolerance(Math.toRadians(10));

            swerveAutoController = new HolonomicDriveController(
                    new PIDController(3, 0, 0),
                    new PIDController(3, 0, 0),
                    autoTurnPIDController);
            swerveAutoController.setTolerance(new Pose2d(0.5, 0.5, Rotation2d.fromDegrees(10))); //TODO: Tune
        } finally {
            swerveAutoControllerLock.unlock();
        }
    }

    public void configCoast() {
        for (CANSparkMax swerveMotor : swerveMotors) {
            swerveMotor.setIdleMode(IdleMode.kCoast);
        }
=======
    private boolean isBreaking;

    public synchronized void configCoast() {
        if (isBreaking) {
            for (CANSparkMax swerveMotor : swerveMotors) {
                swerveMotor.setIdleMode(IdleMode.kCoast);
            }
>>>>>>> 07f836fd

            for (CANSparkMax swerveDriveMotor : swerveDriveMotors) {
                swerveDriveMotor.setIdleMode(IdleMode.kCoast);
            }
            isBreaking = false;
        }
    }

    public synchronized void configBrake() {
        if (!isBreaking) {
            for (CANSparkMax swerveMotor : swerveMotors) {
                swerveMotor.setIdleMode(IdleMode.kBrake);
            }

            for (CANSparkMax swerveDriveMotor : swerveDriveMotors) {
                swerveDriveMotor.setIdleMode(IdleMode.kBrake);
            }
            isBreaking = true;
        }
    }

    /**
     * @return the relative position of the selected swerve motor in degrees
     */
    private double getRelativeSwervePosition(int motorNum) {
        if (USE_CANCODERS) {
            return swerveMotors[motorNum].getEncoder().getPosition() *
                    Constants.SWERVE_MOTOR_POSITION_CONVERSION_FACTOR * 360;
        } else {
            return swerveSparkAbsoluteEncoders[motorNum].getPosition();
        }
    }

    /**
     * Set the target position of the selected swerve motor
     *
     * @param motorNum the selected swerve motor
     * @param position the target position in degrees (0-360)
     */
    private void setSwerveMotorPosition(int motorNum, double position) {
        if (USE_CANCODERS) {
            swerveMotors[motorNum].getPIDController().setReference(
                    (position / Constants.SWERVE_MOTOR_POSITION_CONVERSION_FACTOR) / 360.0, ControlType.kPosition
            );
        } else {
            position = position % 360;
            if (position < 0) {
                position += 360;
            }

            swerveMotors[motorNum].getPIDController().setReference(position, ControlType.kPosition);
        }
    }

    /**
     * @return the relative position of the selected swerve motor in degrees
     */
    private double getSwerveDrivePosition(int motorNum) {
        return swerveDriveMotors[motorNum].getEncoder().getPosition()
                * Constants.SWERVE_DRIVE_MOTOR_REDUCTION * SWERVE_METER_PER_ROTATION;
    }

    /**
     * @return Returns requested drive wheel velocity in Meters per second
     */
    private double getSwerveDriveVelocity(int motorNum) {
        return (swerveDriveMotors[motorNum].getEncoder().getVelocity() / SECONDS_PER_MINUTE)
                * Constants.SWERVE_DRIVE_MOTOR_REDUCTION
                * SWERVE_METER_PER_ROTATION;
    }

    public synchronized void setDriveState(@NotNull DriveState driveState) {
        this.driveState = driveState;
    }

    public void doHold() {
        setSwerveModuleStates(Constants.HOLD_MODULE_STATES);
    }

    public void swerveDrive(@NotNull ControllerDriveInputs inputs) {

        setDriveState(DriveState.TELEOP);


        ChassisSpeeds chassisSpeeds = new ChassisSpeeds(
                DRIVE_HIGH_SPEED_M * inputs.getX(),
                DRIVE_HIGH_SPEED_M * inputs.getY(),
                inputs.getRotation() * MAX_TELEOP_TURN_SPEED);
        swerveDrive(chassisSpeeds, KinematicLimits.NORMAL_DRIVING.kinematicLimit, EXPECTED_TELEOP_DRIVE_DT);
    }

    public void swerveDriveFieldRelative(@NotNull ControllerDriveInputs inputs) {

        setDriveState(DriveState.TELEOP);


        ChassisSpeeds chassisSpeeds = ChassisSpeeds.fromFieldRelativeSpeeds(
                DRIVE_HIGH_SPEED_M * inputs.getX(),
                DRIVE_HIGH_SPEED_M * inputs.getY(),
                inputs.getRotation() * MAX_TELEOP_TURN_SPEED,
                RobotTracker.getInstance().getGyroAngle()
                        .plus(new Rotation2d(RobotTracker.getInstance().getAngularVelocity() * EXPECTED_TELEOP_DRIVE_DT / 2)));
        swerveDrive(chassisSpeeds, KinematicLimits.NORMAL_DRIVING.kinematicLimit, EXPECTED_TELEOP_DRIVE_DT);
    }

    public void swerveDrive(@NotNull ChassisSpeeds desiredRobotRelativeSpeeds, KinematicLimit kinematicLimit, double dt) {
        Pose2d robot_pose_vel = new Pose2d(desiredRobotRelativeSpeeds.vxMetersPerSecond * dt,
                desiredRobotRelativeSpeeds.vyMetersPerSecond * dt,
                Rotation2d.fromRadians(desiredRobotRelativeSpeeds.omegaRadiansPerSecond * dt));
        Twist2d twist_vel = IDENTITY_POSE.log(robot_pose_vel);
        ChassisSpeeds updated_chassis_speeds = new ChassisSpeeds(
                twist_vel.dx / dt, twist_vel.dy / dt, twist_vel.dtheta / dt);
        var newSwerveSetpoint =
                setpointGenerator.generateSetpoint(kinematicLimit, lastSwerveSetpoint, updated_chassis_speeds, dt);

        synchronized (this) {
            lastSwerveSetpoint = newSwerveSetpoint;
        }

        setSwerveModuleStates(newSwerveSetpoint);
    }

    public synchronized void setSwerveModuleStates(SwerveSetpoint setpoint) {
        for (int i = 0; i < 4; i++) {
            var moduleState = setpoint.moduleStates()[i];
            double currentAngle = getWheelRotation(i);

            double angleDiff = getAngleDiff(moduleState.angle.getDegrees(), currentAngle);

            if (Math.abs(angleDiff) > ALLOWED_SWERVE_ANGLE_ERROR) {
                setSwerveMotorPosition(i, getRelativeSwervePosition(i) + angleDiff);
            } else {
                swerveMotors[i].set(0);
            }

            setMotorSpeed(i, moduleState.speedMetersPerSecond, setpoint.wheelAccelerations()[i]);
            //setMotorSpeed(i, 0, 0);

            logData("SwerveModule " + i + " Wanted Angle", moduleState.angle.getDegrees());
            logData("SwerveModule " + i + " Wanted Speed", moduleState.speedMetersPerSecond);
            logData("SwerveModule " + i + " Wanted Acceleration", setpoint.wheelAccelerations()[i]);
            logData("SwerveModule " + i + " Angle Error", angleDiff);
        }
    }

    /**
     * @param targetAngle  The angle we want to be at (0-360)
     * @param currentAngle The current angle of the module (0-360)
     * @return the shortest angle between the two angles
     */
    public double getAngleDiff(double targetAngle, double currentAngle) {
        double angleDiff = targetAngle - currentAngle;
        if (angleDiff > 180) {
            angleDiff -= 360;
        }

        if (angleDiff < -180) {
            angleDiff += 360;
        }
        return angleDiff;
    }

    /**
     * Sets the motor voltage
     *
     * @param module   The module to set the voltage on
     * @param velocity The target velocity
     */
    public void setMotorSpeed(int module, double velocity, double acceleration) {
        if (module < 0 || module > DRIVE_FEEDFORWARD.length) {
            throw new IllegalArgumentException("Module must be between 0 and 3");
        }


        double ffv = DRIVE_FEEDFORWARD[module].calculate(velocity, acceleration);
        // Converts ffv voltage to percent output and sets it to motor
        swerveDriveMotors[module].setVoltage(ffv);
        logData("Out Volts " + module, ffv);
        //swerveDriveMotors[module].setVoltage(10 * velocity/Constants.SWERVE_METER_PER_ROTATION);
    }

    /**
     * Set the robot's rotation when driving a path. This is meant to be used in the auto builder. Code that wants to use this
     * should use {@link Drive#setAutoRotation(Rotation2d)} instead.
     *
     * @param angle The angle to set the robot to
     */
    public void setAutoRotation(double angle) {
        setAutoRotation(Rotation2d.fromDegrees(angle));
    }

    public void setAutoPath(Trajectory trajectory) {
        currentAutoTrajectoryLock.lock();
        try {
            swerveAutoControllerInitialized = false;
            setDriveState(DriveState.RAMSETE);
            this.currentAutoTrajectory = trajectory;
            autoStartTime = Timer.getFPGATimestamp();
        } finally {
            currentAutoTrajectoryLock.unlock();
        }
    }

    @SuppressWarnings("ProhibitedExceptionCaught")
    private void updateRamsete() {
        currentAutoTrajectoryLock.lock();
        try {
            if (!swerveAutoControllerInitialized) {
                resetAuto();
                assert currentAutoTrajectory != null;
                swerveAutoControllerInitialized = true;
            }

            Trajectory.State goal = currentAutoTrajectory.sample(Timer.getFPGATimestamp() - autoStartTime);
            Rotation2d targetHeading = autoTargetHeading;

            try {
                if (swerveAutoController == null) {
                    DriverStation.reportError("swerveAutoController is null",
                            Thread.getAllStackTraces().get(Thread.currentThread()));
                    resetAuto();
                }
                ChassisSpeeds adjustedSpeeds = swerveAutoController.calculate(
                        RobotTracker.getInstance().getLatestPose(),
                        goal,
                        targetHeading);

                swerveDrive(adjustedSpeeds, KinematicLimits.NORMAL_DRIVING.kinematicLimit, EXPECTED_AUTO_DRIVE_DT);
                if (swerveAutoController.atReference()
                        && (Timer.getFPGATimestamp() - autoStartTime) >= currentAutoTrajectory.getTotalTimeSeconds()) {
                    setDriveState(DriveState.DONE);
                    stopMovement();
                }
            } catch (NullPointerException exception) {
                if (Timer.getFPGATimestamp() > nextAllowedPrintError) {
                    exception.printStackTrace();
                    nextAllowedPrintError = Timer.getFPGATimestamp() + 2;
                }
            }
        } finally {
            currentAutoTrajectoryLock.unlock();
        }
    }

    /**
     * @param rotationGoal The goal to aim at (in radians)
     * @return The speed to turn at (in radians/s)
     */
    private double getTurnPidDeltaSpeed(@NotNull TrapezoidProfile.State rotationGoal, boolean limitSpeed) {
        turnPID.setSetpoint(rotationGoal.position);

        if (Timer.getFPGATimestamp() - 0.2 > lastTurnUpdate) {
            turnPID.reset();
        } else if (turnPID.getPositionError() > Math.toRadians(MAX_TELEOP_TURN_SPEED)) {
            // This is basically an I-Zone
            turnPID.resetI();
        }
        lastTurnUpdate = Timer.getFPGATimestamp();
        double pidSpeed =
                turnPID.calculate(RobotTracker.getInstance().getGyroAngle().getRadians()) + rotationGoal.velocity;

        if (limitSpeed) {
            pidSpeed = Math.copySign(Math.min(Math.abs(pidSpeed), Constants.TURN_SPEED_LIMIT_WHILE_AIMING), pidSpeed);
        }
        return pidSpeed;
    }


    public void setAutoRotation(@NotNull Rotation2d rotation) {
        currentAutoTrajectoryLock.lock();
        try {
            autoTargetHeading = rotation;
        } finally {
            currentAutoTrajectoryLock.unlock();
        }
        System.out.println("New Auto Rotation" + rotation.getDegrees());
    }

    public double getAutoElapsedTime() {
        return Timer.getFPGATimestamp() - autoStartTime;
    }

    @Override
    public void update() {
        DriveState snapDriveState;
        synchronized (this) {
            snapDriveState = driveState;
        }

        switch (snapDriveState) {
            case TURN -> updateTurn();
            case HOLD -> doHold();
            case STOP -> swerveDrive(
                    new ChassisSpeeds(0, 0, 0),
                    KinematicLimits.NORMAL_DRIVING.kinematicLimit, EXPECTED_AUTO_DRIVE_DT
            );
            case RAMSETE -> updateRamsete();
        }
    }

    synchronized public boolean isAiming() {
        return isAiming;
    }

    public void setRotation(Rotation2d angle) {
        wantedHeading = angle;
        driveState = DriveState.TURN;
        isAiming = !isTurningDone();
    }

    public void setRotation(double angle) {
        setRotation(Rotation2d.fromDegrees(angle));
    }


    public boolean isTurningDone() {
        Rotation2d currentHeading = RobotTracker.getInstance().getGyroAngle();
        synchronized (this) {
            double error = wantedHeading.minus(currentHeading).getDegrees();
            return (Math.abs(error) < Constants.MAX_TURN_ERROR);
        }
    }

    /**
     * Default method when the x and y velocity and the target heading are not passed
     */
    private void updateTurn() {
        updateTurn(new ControllerDriveInputs(0, 0, 0), wantedHeading, Math.toRadians(Constants.MAX_TURN_ERROR));
    }

    /**
     * This method takes in x and y velocity as well as the target heading to calculate how much the robot needs to turn in order
     * to face a target
     * <p>
     * xVelocity and yVelocity are in m/s
     *
     * @param controllerDriveInputs The x and y velocity of the robot (rotation is ignored)
     * @param targetHeading         The target heading the robot should face
     */
    public void updateTurn(ControllerDriveInputs controllerDriveInputs, @NotNull Rotation2d targetHeading,
                           double turnErrorRadians) {
        updateTurn(controllerDriveInputs, new State(targetHeading.getRadians(), 0), turnErrorRadians);
    }

    /**
     * This method takes in x and y velocity as well as the target heading to calculate how much the robot needs to turn in order
     * to face a target
     * <p>
     * xVelocity and yVelocity are in m/s
     *
     * @param controllerDriveInputs The x and y velocity of the robot (rotation is ignored)
     * @param goal                  The target state at the end of the turn (in radians, radians/s)
     */
    public void updateTurn(ControllerDriveInputs controllerDriveInputs, State goal, double turnErrorRadians) {
        synchronized (this) {
            if (driveState != DriveState.TURN) setDriveState(DriveState.TELEOP);
        }


        double pidDeltaSpeed = getTurnPidDeltaSpeed(goal,
                !(controllerDriveInputs.getX() == 0 && controllerDriveInputs.getY() == 0));

//        System.out.println(
//                "turn error: " + Math.toDegrees(turnPID.getPositionError()) + " delta speed: " + Math.toDegrees(pidDeltaSpeed));


        swerveDrive(ChassisSpeeds.fromFieldRelativeSpeeds(
                        controllerDriveInputs.getX() * DRIVE_HIGH_SPEED_M * 0.45,
                        controllerDriveInputs.getY() * DRIVE_HIGH_SPEED_M * 0.45,
                        pidDeltaSpeed,
                        RobotTracker.getInstance().getGyroAngle()),
                KinematicLimits.NORMAL_DRIVING.kinematicLimit,
                EXPECTED_TELEOP_DRIVE_DT);

        if (Math.abs(goal.position - RobotTracker.getInstance().getGyroAngle().getRadians()) < turnErrorRadians) {
            synchronized (this) {
                isAiming = false;
                if (this.driveState == DriveState.TURN) {
                    this.driveState = DriveState.DONE;
                }
            }
        } else {
            synchronized (this) {
                isAiming = true;
            }
        }

        double curSpeed = RobotTracker.getInstance().getAngularVelocity();
        logData("Turn Position Error", Math.toDegrees(turnPID.getPositionError()));
        logData("Turn Actual Speed", curSpeed);
        logData("Turn PID Command", pidDeltaSpeed);
        logData("Turn PID Setpoint Position", goal.position);
        logData("Turn PID Setpoint Velocity", goal.velocity);
        logData("Turn PID Measurement", RobotTracker.getInstance().getGyroAngle().getRadians());
    }

    public void stopMovement() {
        setDriveState(DriveState.STOP);
    }

    synchronized public boolean isFinished() {
        return driveState == DriveState.STOP || driveState == DriveState.DONE || driveState == DriveState.TELEOP;
    }

    @Override
    public void selfTest() {

    }

    @Override
    public void logData() {
        for (int i = 0; i < 4; i++) {
            double relPos = getRelativeSwervePosition(i) % 360;
            if (relPos < 0) relPos += 360;
            logData("Swerve Motor " + i + " Relative Position", relPos);
            logData("Swerve Motor " + i + " Absolute Position", getWheelRotation(i));
            logData("Drive Motor " + i + " Velocity", getSwerveDriveVelocity(i) / SECONDS_PER_MINUTE);
            logData("Drive Motor " + i + " Current", swerveDriveMotors[i].getOutputCurrent());
            logData("Swerve Motor " + i + " Current", swerveMotors[i].getOutputCurrent());
            logData("Swerve Motor " + i + " Temp", swerveMotors[i].getMotorTemperature());
            logData("Drive Motor " + i + " Temp", swerveDriveMotors[i].getMotorTemperature());
        }
        logData("Drive State", driveState.toString());
    }

    /**
     * Returns the angle/position of the requested encoder module
     *
     * @param moduleNumber the module to get the angle of
     * @return angle in degrees of the module (0-360)
     */
    public double getWheelRotation(int moduleNumber) {
        if (useRelativeEncoderPosition) {
            double relPos = getRelativeSwervePosition(moduleNumber) % 360;
            if (relPos < 0) relPos += 360;
            return relPos;
        } else {
            if (USE_CANCODERS) {
                return swerveCanCoders[moduleNumber].getAbsolutePosition();
            } else {
                return swerveSparkAbsoluteEncoders[moduleNumber].getPosition();
            }
        }
    }

    /**
     * Returns how far the encoder has measured the wheel has turned since the last reset
     *
     * @param moduleNumber the module to get the position of
     * @return distance in meters
     */
    public double getDrivePosition(int moduleNumber) {
        return swerveDriveMotors[moduleNumber].getEncoder().getPosition()
                * SWERVE_DRIVE_MOTOR_REDUCTION
                * SWERVE_METER_PER_ROTATION;
    }

    @Contract(pure = true)
    public SwerveModulePosition @NotNull [] getModulePositions() {
        SwerveModulePosition[] swerveModulePositions = new SwerveModulePosition[4];
        for (int i = 0; i < 4; i++) {
            swerveModulePositions[i] = new SwerveModulePosition(
                    getDrivePosition(i),
                    Rotation2d.fromDegrees(getWheelRotation(i)));
        }
        return swerveModulePositions;
    }

    @Contract(pure = true)
    public SwerveModuleState @NotNull [] getModuleStates() {
        SwerveModuleState[] swerveModuleStates = new SwerveModuleState[4];
        for (int i = 0; i < 4; i++) {
            swerveModuleStates[i] = new SwerveModuleState(
                    getSwerveDriveVelocity(i),
                    new Rotation2d(getWheelRotation(i)));
        }
        return swerveModuleStates;
    }

    public void setAbsoluteZeros() {
        if (USE_CANCODERS) {
            for (int i = 0; i < swerveCanCoders.length; i++) {
                CANCoder swerveCanCoder = swerveCanCoders[i];
                System.out.println(i + " Setting Zero " + swerveCanCoder.configGetMagnetOffset() + " -> 0");
                swerveCanCoder.configAbsoluteSensorRange(AbsoluteSensorRange.Unsigned_0_to_360);
                swerveCanCoder.configMagnetOffset(
                        -(swerveCanCoder.getAbsolutePosition() - swerveCanCoder.configGetMagnetOffset())
                );
            }
        } else {
            for (int i = 0; i < swerveSparkAbsoluteEncoders.length; i++) {
                AbsoluteEncoder swerveSparkAbsoluteEncoder = swerveSparkAbsoluteEncoders[i];
                System.out.println(i + " Setting Zero " + swerveSparkAbsoluteEncoder.getZeroOffset() + " -> 0");
                swerveSparkAbsoluteEncoder.setZeroOffset(
                        -(swerveSparkAbsoluteEncoder.getPosition() - swerveSparkAbsoluteEncoder.getZeroOffset())
                );
            }
        }
    }

    public void turnToAngle(double degrees) throws InterruptedException {
        System.out.println("Turning to " + degrees);
        setRotation(degrees);
        while (!isTurningDone()) {
            //noinspection BusyWait
            Thread.sleep(20);
        }
    }

    public void autoBalance(@NotNull ControllerDriveInputs inputs) {
        var angle = RobotTracker.getInstance().getGyroAngleAtTime(Timer.getFPGATimestamp());
        double angleMeasure = angle.getY();
        angleMeasure = Math.toDegrees(angleMeasure);
        if (angleMeasure >= AUTO_BALANCE_COMPLETE_THRESHOLD - AUTO_BALANCE_OFFSET) {
            ChassisSpeeds chassisSpeeds = ChassisSpeeds.fromFieldRelativeSpeeds(
                    AUTO_BALANCING_VELOCITY,
                    DRIVE_HIGH_SPEED_M * inputs.getY(),
                    inputs.getRotation() * MAX_TELEOP_TURN_SPEED,
                    RobotTracker.getInstance().getGyroAngle());
            swerveDrive(chassisSpeeds, KinematicLimits.NORMAL_DRIVING.kinematicLimit, EXPECTED_TELEOP_DRIVE_DT);
        } else if (angleMeasure <= -AUTO_BALANCE_COMPLETE_THRESHOLD + AUTO_BALANCE_OFFSET) {
            ChassisSpeeds chassisSpeeds = ChassisSpeeds.fromFieldRelativeSpeeds(
                    -AUTO_BALANCING_VELOCITY,
                    DRIVE_HIGH_SPEED_M * inputs.getY(),
                    inputs.getRotation() * MAX_TELEOP_TURN_SPEED,
                    RobotTracker.getInstance().getGyroAngle());
            swerveDrive(chassisSpeeds, KinematicLimits.NORMAL_DRIVING.kinematicLimit, EXPECTED_TELEOP_DRIVE_DT);
        } else {
            ChassisSpeeds chassisSpeeds = ChassisSpeeds.fromFieldRelativeSpeeds(
                    0,
                    DRIVE_HIGH_SPEED_M * inputs.getY(),
                    inputs.getRotation() * MAX_TELEOP_TURN_SPEED,
                    RobotTracker.getInstance().getGyroAngle());
            swerveDrive(chassisSpeeds, KinematicLimits.NORMAL_DRIVING.kinematicLimit, EXPECTED_TELEOP_DRIVE_DT);
        }
    }

    public enum DriveState {
        TELEOP, TURN, HOLD, DONE, RAMSETE, STOP
    }
}<|MERGE_RESOLUTION|>--- conflicted
+++ resolved
@@ -65,11 +65,8 @@
     /**
      * Absolute Encoders for the motors that turn the wheel
      */
-    private final @Nullable CANCoder[] swerveCanCoders;
-
-
-<<<<<<< HEAD
-    private final @NotNull CANCoder[] swerveCanCoders = new CANCoder[4];
+
+    private final @NotNull CANCoder[] swerveCanCoders;
     private final ReentrantLock swerveAutoControllerLock = new ReentrantLock();
     double autoStartTime;
     boolean swerveAutoControllerInitialized = false;
@@ -97,13 +94,12 @@
         turnPID.enableContinuousInput(-Math.PI, Math.PI);
         turnPID.setIntegratorRange(-Math.PI * 2 * 4, Math.PI * 2 * 4);
     }
-=======
+
     /**
      * Absolute Encoders for the motors that turn the wheel
      */
 
     private final @Nullable SparkMaxAbsoluteEncoder[] swerveSparkAbsoluteEncoders = new SparkMaxAbsoluteEncoder[4];
->>>>>>> 07f836fd
 
     private Drive() {
         super(Constants.DRIVE_PERIOD, 5);
@@ -195,7 +191,6 @@
         setDriveState(DriveState.TELEOP);
     }
 
-<<<<<<< HEAD
     public static @NotNull Drive getInstance() {
         return INSTANCE;
     }
@@ -219,11 +214,6 @@
         }
     }
 
-    public void configCoast() {
-        for (CANSparkMax swerveMotor : swerveMotors) {
-            swerveMotor.setIdleMode(IdleMode.kCoast);
-        }
-=======
     private boolean isBreaking;
 
     public synchronized void configCoast() {
@@ -231,7 +221,6 @@
             for (CANSparkMax swerveMotor : swerveMotors) {
                 swerveMotor.setIdleMode(IdleMode.kCoast);
             }
->>>>>>> 07f836fd
 
             for (CANSparkMax swerveDriveMotor : swerveDriveMotors) {
                 swerveDriveMotor.setIdleMode(IdleMode.kCoast);
