--- conflicted
+++ resolved
@@ -44,14 +44,8 @@
      * @param position The position to set the grabber (degrees)
      */
     public void setPosition(double position) {
-<<<<<<< HEAD
-        trapezoidProfile = new TrapezoidProfile(Constants.GRABBER_CONSTRAINTS, new TrapezoidProfile.State(position, 0),
+        trapezoidProfile = new TrapezoidProfile(Constants.GRABBER_PIVOT_CONSTRAINTS, new TrapezoidProfile.State(position, 0),
                 new TrapezoidProfile.State(pivotSparkMax.getEncoder().getPosition(), pivotSparkMax.getEncoder().getVelocity()));
-=======
-        trapezoidProfile = new TrapezoidProfile(Constants.GRABBER_PIVOT_CONSTRAINTS, new TrapezoidProfile.State(position, 0),
-                new TrapezoidProfile.State(pivotSparkMax.getEncoder().getPosition() / Constants.GRABBER_ROTATIONS_PER_DEGREE,
-                        pivotSparkMax.getEncoder().getVelocity() / Constants.GRABBER_ROTATIONS_PER_DEGREE / 60));
->>>>>>> dfd4b056
         trapezoidProfileStartTime = Timer.getFPGATimestamp();
         logData("Goal position", position);
     }
