--- conflicted
+++ resolved
@@ -2,14 +2,13 @@
 
 import frc.robot.Constants;
 import frc.robot.Robot;
-import frc.subsytem.Elevator.ElevatorIO;
 import org.jetbrains.annotations.NotNull;
-import org.littletonrobotics.junction.LoggedRobot;
 import org.littletonrobotics.junction.Logger;
 
 public class MechanismStateManager extends AbstractSubsystem {
 
-    public record MechanismStateSubsystemPositions(double elevatorPositionMeters, double telescopingArmPositionMeters, double grabberAngleDegrees) {
+    public record MechanismStateSubsystemPositions(double elevatorPositionMeters, double telescopingArmPositionMeters,
+                                                   double grabberAngleDegrees) {
         public double grabberAngleRadians() {
             return Math.toRadians(grabberAngleDegrees);
         }
@@ -24,29 +23,16 @@
         public String toString() {
             return "X: " + xMeters + " Y: " + yMeters + " Angle: " + grabberAngleDegrees;
         }
-
     }
 
 
     public enum MechanismStates {
-<<<<<<< HEAD
-        STOWED(new MechanismState(0.01, 0.01, 56 + 90 - 23)),
-        LOW_SCORING(new MechanismState(0.01, Units.inchesToMeters(10), 0)),
-
-        MIDDLE_SCORING(new MechanismState(Units.inchesToMeters(36), Units.inchesToMeters(17), 0)),
-        HIGH_SCORING(new MechanismState(Units.inchesToMeters(44), Units.inchesToMeters(17), 45.0)),
-        //HIGH_SCORING(new MechanismState(Units.inchesToMeters(0.02), Units.inchesToMeters(17), 56 + 90 - 20)),
-        STATION_PICKUP(new MechanismState(Units.inchesToMeters(0), 0.01, 0.0)),
-        FLOOR_PICKUP(new MechanismState(0.01, Units.inchesToMeters(10), 0.0));
-=======
         STOWED(new MechanismStateCoordinates(0, 0, 0)),
         LOW_SCORING(new MechanismStateCoordinates(.2, 0, 0)),
         MIDDLE_SCORING(new MechanismStateCoordinates(.3, .2, 0)),
         HIGH_SCORING(new MechanismStateCoordinates(.7, .7, 0)),
         STATION_PICKUP(new MechanismStateCoordinates(.7, .7, 0)),
         FLOOR_PICKUP(new MechanismStateCoordinates(.2, 0, 45));
->>>>>>> 8599495a
-
         private final MechanismStateCoordinates state;
 
         MechanismStates(MechanismStateCoordinates state) {
@@ -61,12 +47,13 @@
         currentWantedState = state.state;
     }
 
-    private @NotNull MechanismStateManager.MechanismStateCoordinates lastRequestedState = new MechanismStateCoordinates(-1, -1, -1);
+    private @NotNull MechanismStateManager.MechanismStateCoordinates lastRequestedState = new MechanismStateCoordinates(-1, -1,
+            -1);
 
     /**
-     * Will find elevator, grabber, and telescoping arm positions to that the end of the grabber reaches the coordinates specified. Coordinates
-     * in meters with an orgin at the grabber position with a completely retracted arm and completely lowered elevator and a
-     * horizontally level wrist. Origin measured from the tip of the grabber in the center.
+     * Will find elevator, grabber, and telescoping arm positions to that the end of the grabber reaches the coordinates
+     * specified. Coordinates in meters with an orgin at the grabber position with a completely retracted arm and completely
+     * lowered elevator and a horizontally level wrist. Origin measured from the tip of the grabber in the center.
      */
     public static MechanismStateSubsystemPositions coordinatesToSubsystemPositions(MechanismStateCoordinates mechanismState) {
 
@@ -84,7 +71,8 @@
         double telescopingArmMovement = mechanismState.xMeters - elevatorXOnlyMovement
                 - Constants.GRABBER_LENGTH * Math.cos(Math.toRadians(mechanismState.grabberAngleDegrees));
 
-        return new MechanismStateSubsystemPositions(elevatorRealMovement, telescopingArmMovement, mechanismState.grabberAngleDegrees);
+        return new MechanismStateSubsystemPositions(elevatorRealMovement, telescopingArmMovement,
+                mechanismState.grabberAngleDegrees);
     }
 
     public static MechanismStateCoordinates limitCoordinates(MechanismStateCoordinates mechanismState) {
@@ -150,7 +138,7 @@
         double x = 0;
 
         // Determine how much the elevator contributes to x
-        x += Math.cos(Constants.ELEVATOR_TILT_RADIANS) * Robot.getElevator().getPosition()
+        x += Math.cos(Constants.ELEVATOR_TILT_RADIANS) * Robot.getElevator().getPosition();
 
         // Determine how much the grabber contributes to x
         x += Constants.GRABBER_LENGTH * Math.cos(Math.toDegrees(Robot.getGrabber().getPivotDegrees()));
@@ -171,7 +159,6 @@
 
         return new MechanismStateCoordinates(x, y, wristAngle);
     }
-}
 
     @Override
     public void update() {
@@ -181,8 +168,8 @@
 
         // Check for changes
         if (desiredStateCoordinates.xMeters != lastRequestedState.xMeters
-            || desiredStateCoordinates.yMeters != lastRequestedState.yMeters
-            || desiredStateCoordinates.grabberAngleDegrees != lastRequestedState.grabberAngleDegrees) {
+                || desiredStateCoordinates.yMeters != lastRequestedState.yMeters
+                || desiredStateCoordinates.grabberAngleDegrees != lastRequestedState.grabberAngleDegrees) {
 
             // Drive Subsystems
             Robot.getElevator().setPosition(limitedStatePositions.elevatorPositionMeters);
