--- conflicted
+++ resolved
@@ -15,11 +15,6 @@
 import edu.wpi.first.wpilibj.smartdashboard.SmartDashboard;
 import frc.subsytem.*;
 import frc.subsytem.Drive.DriveState;
-<<<<<<< HEAD
-=======
-import frc.subsytem.RobotTracker;
-import frc.subsytem.VisionHandler;
->>>>>>> 57cbb4c4
 import frc.utility.Controller;
 import frc.utility.Controller.XboxButtons;
 import frc.utility.ControllerDriveInputs;
@@ -209,7 +204,7 @@
         Elevator elevator = Elevator.getInstance();
         TelescopingArm telescopingArm = TelescopingArm.getInstance();
         Wrist wrist = Wrist.getInstance();
-        
+
         elevator.setPosition(elevatorPosition);
         telescopingArm.setPosition(telescopingArmPosition);
         wrist.setPosition(wristPosition);
