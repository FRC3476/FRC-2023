--- conflicted
+++ resolved
@@ -88,14 +88,9 @@
     public static final int XBOX_RESET_HEADING = /* bye bye buttons */;
     public static final int CONTROLLER_TOGGLE_FLOOR_PICKUP = /* you're never gonna know */;
     public static final int CONTROLLER_TOGGLE_TIPPED_FLOOR_PICKUP = /* trolled */;
-    public static final int XBOX_TOGGLE_GRABBER = /* have fun */;
+    public static final int XBOX_TOGGLE_GRABBER = /* good luck */;
     public static final int XBOX_BABY_BIRD = /* try to fix it ;) */;
-<<<<<<< HEAD
-    public static final int XBOX_TOGGLE_SCORING = /* good luck :) */
-    public static final int XBOX_TOGGLE_PICKUP_DOUBLE = /* */;
-=======
     public static final int XBOX_TOGGLE_SCORING = /* good luck :) */;
->>>>>>> 9b4adda3
 
     public static final int STICK_TOGGLE_SCORING = 7;
     public static final int STICK_TOGGLE_FLOOR_PICKUP = 9;
@@ -735,7 +730,7 @@
             }
         }
 
-        if (stick.getRisingEdge(STICK_TOGGLE_PICKUP_DOUBLE) || xbox.getRisingEdge(XBOX_TOGGLE_PICKUP_DOUBLE)) {
+        if (stick.getRisingEdge(STICK_TOGGLE_PICKUP_DOUBLE)) {
             if (wantedStatesConsideredStowed.contains(wantedMechanismState)) {
                 wantedMechanismState = WantedMechanismState.STATION_PICKUP_DOUBLE;
                 isGrabberOpen = true;
