--- conflicted
+++ resolved
@@ -33,15 +33,11 @@
             100000000 : // 100 MB
             1000000000; // 1 GB
 
-<<<<<<< HEAD
     public static final double GYRO_IS_FLAT_FOR_PICKUP_THRESHOLD_DEGREES = 2;
-=======
     public static final double PRE_SCORE_TIME_S = 0.5;
     public static final double SCORE_TIME_S = 0.0;
     public static final double SCORE_POSITION_ERROR_SQUARED = 0.04 * 0.04; // 4 cm
-
->>>>>>> 595ab859
-
+    
     // Drive Constants
     public static final double SWERVE_MOTOR_POSITION_CONVERSION_FACTOR = 1 / 12.8;
     public static final int DEFAULT_PERIODS_PER_LOG = 0;
