package frc.robot;

import edu.wpi.first.math.controller.SimpleMotorFeedforward;
import edu.wpi.first.math.geometry.Rotation2d;
import edu.wpi.first.math.geometry.Translation2d;
import edu.wpi.first.math.kinematics.ChassisSpeeds;
import edu.wpi.first.math.kinematics.SwerveDriveKinematics;
import edu.wpi.first.math.kinematics.SwerveModuleState;
import edu.wpi.first.math.util.Units;
import frc.utility.swerve.SwerveSetpointGenerator.KinematicLimit;
import frc.utility.swerve.SwerveSetpointGenerator.SwerveSetpoint;
import org.jetbrains.annotations.NotNull;

import java.io.File;
import java.nio.file.Files;

public final class Constants {

    public static final boolean IS_PRACTICE = Files.exists(new File("/home/lvuser/practice").toPath());

    // 2048 sensor units per revolution
    public static final double FALCON_ENCODER_TICKS_PER_ROTATIONS = 2048;
    public static final double FALCON_ENCODER_TICKS_PER_100_MS_TO_RPM = 600 / 2048.0d;
    public static final double SWERVE_MOTOR_POSITION_CONVERSION_FACTOR = 1 / 12.8;

    // Logging Period
    /**
     * Every subsystem will log one for every 20 update periods
     */
    public static final int DEFAULT_PERIODS_PER_LOG = 20;

    //Drive Constants
    public static final int DRIVE_PERIOD = 20;

    public static final int DRIVE_LEFT_FRONT_ID = 11;
    public static final int DRIVE_LEFT_BACK_ID = 12;
    public static final int DRIVE_RIGHT_FRONT_ID = 13;
    public static final int DRIVE_RIGHT_BACK_ID = 14;

    public static final int DRIVE_LEFT_FRONT_SWERVE_ID = 15;
    public static final int DRIVE_LEFT_BACK_SWERVE_ID = 16;
    public static final int DRIVE_RIGHT_FRONT_SWERVE_ID = 17;
    public static final int DRIVE_RIGHT_BACK_SWERVE_ID = 18;

    public static final int CAN_LEFT_FRONT_ID = 19;
    public static final int CAN_LEFT_BACK_ID = 20;
    public static final int CAN_RIGHT_FRONT_ID = 21;
    public static final int CAN_RIGHT_BACK_ID = 22;

    public static final double SWERVE_INCHES_PER_ROTATION = 12.5 * 0.976;
    public static final double SWERVE_METER_PER_ROTATION = Units.inchesToMeters(SWERVE_INCHES_PER_ROTATION);
    public static final double SWERVE_DRIVE_P = 0.1;
    public static final double SWERVE_DRIVE_D = 0.00;
    public static final double SWERVE_DRIVE_I = 0.00;
    public static final double SWERVE_DRIVE_F = 0.00;
    public static final double SWERVE_DRIVE_INTEGRAL_ZONE = 0.00;

    /**
     * Feed forward constants for the drivetrain.
     * <p>
     * 0 -> Left Front
     * <p>
     * 1 -> Left Back
     * <p>
     * 2 -> Right Front
     * <p>
     * 3 -> Right Back
     */
    public static final SimpleMotorFeedforward[] DRIVE_FEEDFORWARD = {
            new SimpleMotorFeedforward(0.17763, 2.7731, 0.5),
            new SimpleMotorFeedforward(0.17763, 2.7731, 0.5),
            new SimpleMotorFeedforward(0.17763, 2.7731, 0.5),
            new SimpleMotorFeedforward(0.17763, 2.7731, 0.5)};


    /**
     * What the module states should be in hold mode. The wheels will be put in an X pattern to prevent the robot from moving.
     * <p>
     * 0 -> Left Front
     * <p>
     * 1 -> Left Back
     * <p>
     * 2 -> Right Front
     * <p>
     * 3 -> Right Back
     */
    public static final SwerveSetpoint HOLD_MODULE_STATES = new SwerveSetpoint(new ChassisSpeeds(), new SwerveModuleState[]{
            new SwerveModuleState(0, Rotation2d.fromDegrees(-45)),
            new SwerveModuleState(0, Rotation2d.fromDegrees(-45)),
            new SwerveModuleState(0, Rotation2d.fromDegrees(45)),
            new SwerveModuleState(0, Rotation2d.fromDegrees(45))
    }, new double[]{0, 0, 0, 0});

    // 0.307975 is 12.125 in inches
    public static final @NotNull Translation2d SWERVE_LEFT_FRONT_LOCATION = new Translation2d(0.307975, 0.307975);
    public static final @NotNull Translation2d SWERVE_LEFT_BACK_LOCATION = new Translation2d(-0.307975, 0.307975);
    public static final @NotNull Translation2d SWERVE_RIGHT_FRONT_LOCATION = new Translation2d(0.307975, -0.307975);
    public static final @NotNull Translation2d SWERVE_RIGHT_BACK_LOCATION = new Translation2d(-0.307975, -0.307975);
    public static final @NotNull Translation2d @NotNull [] SWERVE_MODULE_LOCATIONS = {
            SWERVE_LEFT_FRONT_LOCATION,
            SWERVE_LEFT_BACK_LOCATION,
            SWERVE_RIGHT_FRONT_LOCATION,
            SWERVE_RIGHT_BACK_LOCATION
    };

    @NotNull public static final SwerveDriveKinematics SWERVE_DRIVE_KINEMATICS = new SwerveDriveKinematics(
            SWERVE_MODULE_LOCATIONS
    );

    public static final double DRIVE_HIGH_SPEED_M = 4.2;
    /**
     * Allowed Turn Error in degrees.
     */
    public static final double MAX_TURN_ERROR = 30;

    public static final int SWERVE_MOTOR_CURRENT_LIMIT = 15;
    public static final int SWERVE_DRIVE_MOTOR_CURRENT_LIMIT = 15;
    public static final int SWERVE_DRIVE_VOLTAGE_LIMIT = 12;

    public static final double SWERVE_DRIVE_MOTOR_REDUCTION = 1 / 8.14;
    // TurnPID

    public static final double DEFAULT_TURN_P = 10.0;
    public static final double DEFAULT_TURN_I = 0;
    public static final double DEFAULT_TURN_D = 0.4;
    public static final double TURN_SPEED_LIMIT_WHILE_AIMING = 4.0;

    public static final double EXPECTED_TELEOP_DRIVE_DT = 0.2;

    public static final double EXPECTED_AUTO_DRIVE_DT = DRIVE_PERIOD / 1000.0;

    public enum KinematicLimits {
        /**
         * Normal acceleration limit while driving. This ensures that the driver can't tip the robot.
         */
        NORMAL_DRIVING(new KinematicLimit(4.2, 5, Math.PI * 2 * 6));
        public final KinematicLimit kinematicLimit;

        KinematicLimits(KinematicLimit kinematicLimit) {
            this.kinematicLimit = kinematicLimit;
        }
    }

    public static final int MAX_TELEOP_TURN_SPEED = 7;


    //Robot Tracker
    public static final int ROBOT_TRACKER_PERIOD = 20;
    /**
     * Acceleration due to gravity in meters per second squared. (9.80665 m/s^2)
     */
    public static final double GRAVITY = 9.80665;

    public static final int PIGEON_CAN_ID = 30;

<<<<<<< HEAD
    // Vision constants
    public static final int VISION_HANDLER_PERIOD = 20;
=======
    public static final double COAST_AFTER_DISABLE_TIME = 0.5;
>>>>>>> 3474927a
}<|MERGE_RESOLUTION|>--- conflicted
+++ resolved
@@ -153,10 +153,7 @@
 
     public static final int PIGEON_CAN_ID = 30;
 
-<<<<<<< HEAD
     // Vision constants
     public static final int VISION_HANDLER_PERIOD = 20;
-=======
     public static final double COAST_AFTER_DISABLE_TIME = 0.5;
->>>>>>> 3474927a
 }