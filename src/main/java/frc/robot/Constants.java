package frc.robot;

import edu.wpi.first.math.controller.ArmFeedforward;
import edu.wpi.first.math.controller.ElevatorFeedforward;
import edu.wpi.first.math.controller.SimpleMotorFeedforward;
import edu.wpi.first.math.geometry.Rotation2d;
import edu.wpi.first.math.geometry.Translation2d;
import edu.wpi.first.math.kinematics.ChassisSpeeds;
import edu.wpi.first.math.kinematics.SwerveDriveKinematics;
import edu.wpi.first.math.kinematics.SwerveModuleState;
import edu.wpi.first.math.trajectory.TrapezoidProfile;
import edu.wpi.first.math.util.Units;
import frc.utility.swerve.SwerveSetpointGenerator.KinematicLimit;
import frc.utility.swerve.SwerveSetpointGenerator.SwerveSetpoint;
import org.jetbrains.annotations.NotNull;

import java.io.File;
import java.nio.file.Files;

public final class Constants {

    public static final double SECONDS_PER_MINUTE = 60;

    public static final boolean IS_PRACTICE = Files.exists(new File("/home/lvuser/practice").toPath());
    public static final boolean USE_CANCODERS = false;
    public static final double SECONDS_PER_MICROSECOND = 1e-6;

    // 2048 sensor units per revolution
    public static final double FALCON_ENCODER_TICKS_PER_ROTATIONS = 2048;
    public static final double FALCON_ENCODER_TICKS_PER_100_MS_TO_RPM = 600 / 2048.0d;
    public static final double SWERVE_MOTOR_POSITION_CONVERSION_FACTOR = 1 / 12.8;
<<<<<<< HEAD

    // Logging Period
    /**
     * Every subsystem will log one for every 20 update periods
     */
    public static final int DEFAULT_PERIODS_PER_LOG = 20;
=======
    public static final int DEFAULT_PERIODS_PER_LOG = 0;
>>>>>>> df48e21b
    private static final int NOMINAL_DT_MS = 20;

    //Drive Constants
    public static final double AUTO_BALANCING_VELOCITY = 0.5;
    public static final int DRIVE_LEFT_FRONT_ID = 11;
    public static final int DRIVE_LEFT_BACK_ID = 12;
    public static final int DRIVE_RIGHT_FRONT_ID = 13;
    public static final int DRIVE_RIGHT_BACK_ID = 14;

    public static final int DRIVE_LEFT_FRONT_SWERVE_ID = 15;
    public static final int DRIVE_LEFT_BACK_SWERVE_ID = 16;
    public static final int DRIVE_RIGHT_FRONT_SWERVE_ID = 17;
    public static final int DRIVE_RIGHT_BACK_SWERVE_ID = 18;

    public static final int CAN_LEFT_FRONT_ID = 19;
    public static final int CAN_LEFT_BACK_ID = 20;
    public static final int CAN_RIGHT_FRONT_ID = 21;
    public static final int CAN_RIGHT_BACK_ID = 22;

    public static final double SWERVE_INCHES_PER_ROTATION = 12.5 * 0.976;
    public static final double SWERVE_METER_PER_ROTATION = Units.inchesToMeters(SWERVE_INCHES_PER_ROTATION);
    public static final double SWERVE_DRIVE_P = .01;
    public static final double SWERVE_DRIVE_D = 0.00;
    public static final double SWERVE_DRIVE_I = 0.00;
    public static final double SWERVE_DRIVE_F = 0.00;
    public static final double SWERVE_DRIVE_INTEGRAL_ZONE = 0.00;
    public static final double AUTO_BALANCE_COMPLETE_THRESHOLD = 9;
    /**
     * Feed forward constants for the drivetrain.
     * <p>
     * 0 -> Left Front
     * <p>
     * 1 -> Left Back
     * <p>
     * 2 -> Right Front
     * <p>
     * 3 -> Right Back
     */
    public static final SimpleMotorFeedforward[] DRIVE_FEEDFORWARD = {
            new SimpleMotorFeedforward(0.17763, 2.7731, 0.0),
            new SimpleMotorFeedforward(0.17763, 2.7731, 0.0),
            new SimpleMotorFeedforward(0.17763, 2.7731, 0.0),
            new SimpleMotorFeedforward(0.17763, 2.7731, 0.0)};


    /**
     * What the module states should be in hold mode. The wheels will be put in an X pattern to prevent the robot from moving.
     * <p>
     * 0 -> Left Front
     * <p>
     * 1 -> Left Back
     * <p>
     * 2 -> Right Front
     * <p>
     * 3 -> Right Back
     */
    public static final SwerveSetpoint HOLD_MODULE_STATES = new SwerveSetpoint(new ChassisSpeeds(), new SwerveModuleState[]{
            new SwerveModuleState(0, Rotation2d.fromDegrees(-45)),
            new SwerveModuleState(0, Rotation2d.fromDegrees(-45)),
            new SwerveModuleState(0, Rotation2d.fromDegrees(45)),
            new SwerveModuleState(0, Rotation2d.fromDegrees(45))
    }, new double[]{0, 0, 0, 0});

    // 0.307975 is 12.125 in inches
    public static final @NotNull Translation2d SWERVE_LEFT_FRONT_LOCATION = new Translation2d(0.26352, 0.26352);
    public static final @NotNull Translation2d SWERVE_LEFT_BACK_LOCATION = new Translation2d(-0.26352, 0.26352);
    public static final @NotNull Translation2d SWERVE_RIGHT_FRONT_LOCATION = new Translation2d(0.26352, -0.26352);
    public static final @NotNull Translation2d SWERVE_RIGHT_BACK_LOCATION = new Translation2d(-0.26352, -0.26352);
    public static final @NotNull Translation2d @NotNull [] SWERVE_MODULE_LOCATIONS = {
            SWERVE_LEFT_FRONT_LOCATION,
            SWERVE_LEFT_BACK_LOCATION,
            SWERVE_RIGHT_FRONT_LOCATION,
            SWERVE_RIGHT_BACK_LOCATION
    };

    @NotNull
    public static final SwerveDriveKinematics SWERVE_DRIVE_KINEMATICS = new SwerveDriveKinematics(
            SWERVE_MODULE_LOCATIONS
    );

    public static final double DRIVE_HIGH_SPEED_M = 4.2;
    /**
     * Allowed Turn Error in degrees.
     */
    public static final double MAX_TURN_ERROR = 30;

    public static final int SWERVE_MOTOR_CURRENT_LIMIT = 15;
    public static final int SWERVE_DRIVE_MOTOR_CURRENT_LIMIT = 15;
    public static final int SWERVE_DRIVE_VOLTAGE_LIMIT = 12;

    public static final double SWERVE_DRIVE_MOTOR_REDUCTION = 1 / 6.75; // L2 gear ratio
    // TurnPID

    public static final double DEFAULT_TURN_P = 10.0;
    public static final double DEFAULT_TURN_I = 0;
    public static final double DEFAULT_TURN_D = 0.4;
    public static final double TURN_SPEED_LIMIT_WHILE_AIMING = 4.0;

    public static final double EXPECTED_TELEOP_DRIVE_DT = 0.02;

    public static final double NOMINAL_DT = NOMINAL_DT_MS / 1000.0;

    public static final int MAX_TELEOP_TURN_SPEED = 7;
    /**
     * Acceleration due to gravity in meters per second squared. (9.80665 m/s^2)
     */
    public static final double GRAVITY = 9.80665;
    public static final int PIGEON_CAN_ID = 30;
    public static final double COAST_AFTER_DISABLE_TIME = 0.5;
    public static final double FIELD_HEIGHT_METERS = 8.0137;
    public static final double FIELD_WIDTH_METERS = 16.54175;

    public static final double ALLOWED_SWERVE_ANGLE_ERROR = 0;
    public static final TrapezoidProfile.Constraints ELEVATOR_CONSTRAINTS
            = new TrapezoidProfile.Constraints(3, 10);
    public static final ElevatorFeedforward ELEVATOR_FEEDFORWARD = new ElevatorFeedforward(0, 0.58, 0, 0);

    // 1 Meter divided by the circumference of the sprocket in meters
    public static final double ELEVATOR_ROTATIONS_PER_METER = 1 / ((2 * Math.PI) / 39.37);
    public static final double ELEVATOR_REDUCTION = 1.0 / 5.0;
    public static final double ELEVATOR_P = 6;
    public static final double ELEVATOR_I = .001;
    public static final int ELEVATOR_D = 20;
    public static final double ELEVATOR_IZONE = .05;

    public static final double ELEVATOR_LOWER_LIMIT = .01;
    public static final double ELEVATOR_UPPER_LIMIT = 1.20;
    public static final double ELEVATOR_NOMINAL_VOLTAGE = 9;
    public static final int ELEVATOR_SMART_CURRENT_LIMIT = 40;

    // TODO: Figure out how much the elevator is angled at
    public static final double ELEVATOR_TILT_RADIANS = Math.toRadians(64.24203436);
    public static final double ELEVATOR_STALLING_CURRENT = 12;
    public static final double ELEVATOR_MIN_HOME_TIME = 0.5;
    public static final double MOTOR_SPEED_DECREASING_RATE = -0.1;

    public static final int ELEVATOR_MAIN_CAN_ID = 40;
    public static final int ELEVATOR_FOLLOWER_CAN_ID = 42;
    public static final TrapezoidProfile.Constraints TELESCOPING_ARM_CONSTRAINTS
            = new TrapezoidProfile.Constraints(3, 3);
    public static final ElevatorFeedforward TELESCOPING_ARM_FEEDFORWARD = new ElevatorFeedforward(0, 0, 0, 0);
    public static final double TELESCOPING_ARM_P = 10;
    public static final double TELESCOPING_ARM_I = 0.0;
    public static final double TELESCOPING_ARM_D = 30.0;
    public static final double TELESCOPING_ARM_ROTATIONS_PER_METER = 96.664 / (Math.PI);
    public static final double TELESCOPING_ARM_NOMINAL_VOLTAGE = 9;
    public static final int TELESCOPING_ARM_SMART_CURRENT_LIMIT = 30;
    public static final int TELESCOPING_ARM_CAN_ID = 60;
    public static final ArmFeedforward GRABBER_FEEDFORWARD = new ArmFeedforward(0.32, 0.34, 0, 0);
    public static final TrapezoidProfile.Constraints GRABBER_PIVOT_CONSTRAINTS
            = new TrapezoidProfile.Constraints(10, 10);
    public static final double PIVOT_P = 0.1;
    public static final double PIVOT_I = 0.00;
    public static final double PIVOT_D = 2;
    public static final double PIVOT_ROTATIONS_PER_DEGREE = 1 / 5.4;
    public static final double PIVOT_IZONE = 10;
    public static final double GRABBER_NOMINAL_VOLTAGE = 9;
    public static final int GRABBER_SMART_CURRENT_LIMIT = 30;
    public static final int PIVOT_SMART_CURRENT_LIMIT = 40;
    public static final int GRABBER_ROLLER_SMART_CURRENT_LIMIT = 30;

    public static final int GRABBER_PIVOT_CAN_ID = 50;
    public static final int GRABBER_CAN_ID = 51;
    public static final int GRABBER_ROLLER_MAIN_CAN_ID = 52;
    public static final int GRABBER_ROLLER_FOLLOWER_CAN_ID = 53;

    public static final double GRABBER_ROLLER_VOLTAGE = -6;
    public static final double GRABBER_ROLLER_IDLE = -0;

    // TODO: FIND ACTUAL GRABBER LENGTH
    public static final double GRABBER_LENGTH = .308;

    public enum KinematicLimits {
        /**
         * Normal acceleration limit while driving. This ensures that the driver can't tip the robot.
         */
        NORMAL_DRIVING(new KinematicLimit(4, 5000, Math.PI * 2 * 10));
        public final KinematicLimit kinematicLimit;

        KinematicLimits(KinematicLimit kinematicLimit) {
            this.kinematicLimit = kinematicLimit;
        }
    }


    // Realtime path generation
    public static final double START_POS_PREDICT_AHEAD = 0.1;
    public static final double END_VECTOR_LEN = 0.5;
    public static final int VELOCITY_VECTOR_LEN_SCALE = 1;
    public static final double MAX_VELOCITY_ERROR_NEW_PATH = 0.05;

    public static final float GRIDS_RED_X = 1.373f;
    public static final float GRIDS_BLUE_X = 15.168f;
    public static final float GRIDS_START_Y = -1.5f;

    public static final float COMMUNITY_BORDER_LENGTH = 1.5f;
    public static final float COMMUNITY_BORDER_HEIGHT = 0.025f;

    public static final float FIELD_WALL_RIGHT_X = (float) Constants.FIELD_WIDTH_METERS;
    public static final float FIELD_WALL_LEFT_X = 0;
    public static final float FIELD_WALL_TOP_Y = 4.012f;
    public static final float FIELD_WALL_BOTTOM_Y = -FIELD_WALL_TOP_Y;

    public static final float CHARGING_STATION_WIDTH =
            (float) Units.inchesToMeters(76.125);
    public static final float CHARGING_STATION_HEIGHT =
            (float) Units.inchesToMeters(97.25);

    public static final float CHARGING_STATION_RED_LOWER_LEFT_X = 2.911f;
    public static final float CHARGING_STATION_BLUE_LOWER_LEFT_X = 11.689f;
    public static final float CHARGING_STATION_LOWER_LEFT_Y = -0.047f;

    public static final float ROBOT_WIDTH = 0.8128f;
    public static final float HALF_ROBOT_WIDTH = ROBOT_WIDTH / 2;
    public static final float ROBOT_LENGTH = 0.8128f;
    public static final float HALF_ROBOT_LENGTH = ROBOT_LENGTH / 2;


    /**
     * How far away from the edge of the grids do we want to create a line for the intersection test to choose the best scoring
     * location?
     */
    public static final double INTERSECTION_TEST_LINE_X_OFFSET = 0.5;


    public static final Rotation2d SCORING_ANGLE_RED = Rotation2d.fromDegrees(-180);
    public static final Rotation2d SCORING_ANGLE_BLUE = Rotation2d.fromDegrees(0);

    public static final Rotation2d PICKUP_ANGLE_RED = Rotation2d.fromDegrees(0);
    public static final Rotation2d PICKUP_ANGLE_BLUE = Rotation2d.fromDegrees(180);

    public static final double PICKUP_POSITION_Y = -3.4199;
    public static final double PICKUP_POSITION_X_OFFSET_FROM_WALL = 0.7635;

    // Constraints
    // TODO: FIND REAL CONSTRAINTS
    public static final double MAX_WRIST_ANGLE = 126;
    public static final double MIN_WRIST_ANGLE = -90;
    public static final double BASE_MIN_X = -.49;
    public static final double BASE_MAX_X = .43;
    public static final double MIN_Y = -0.03;
    public static final double MAX_Y = 1.05;


    //RobotTracker

    public static final double MISMATCH_LOOK_BACK_TIME = 0.15;
    public static final double MISMATCH_VELOCITY_ERROR_THRESHOLD = 0.1;
    public static final double MAX_VELOCITY_MISMATCH_TIME = 5;
}<|MERGE_RESOLUTION|>--- conflicted
+++ resolved
@@ -29,16 +29,7 @@
     public static final double FALCON_ENCODER_TICKS_PER_ROTATIONS = 2048;
     public static final double FALCON_ENCODER_TICKS_PER_100_MS_TO_RPM = 600 / 2048.0d;
     public static final double SWERVE_MOTOR_POSITION_CONVERSION_FACTOR = 1 / 12.8;
-<<<<<<< HEAD
-
-    // Logging Period
-    /**
-     * Every subsystem will log one for every 20 update periods
-     */
-    public static final int DEFAULT_PERIODS_PER_LOG = 20;
-=======
     public static final int DEFAULT_PERIODS_PER_LOG = 0;
->>>>>>> df48e21b
     private static final int NOMINAL_DT_MS = 20;
 
     //Drive Constants
