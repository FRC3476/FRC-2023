package frc.robot;

import edu.wpi.first.math.controller.ArmFeedforward;
import edu.wpi.first.math.controller.ElevatorFeedforward;
import edu.wpi.first.math.controller.SimpleMotorFeedforward;
import edu.wpi.first.math.geometry.Rotation2d;
import edu.wpi.first.math.geometry.Translation2d;
import edu.wpi.first.math.kinematics.ChassisSpeeds;
import edu.wpi.first.math.kinematics.SwerveDriveKinematics;
import edu.wpi.first.math.kinematics.SwerveModuleState;
import edu.wpi.first.math.trajectory.TrapezoidProfile;
import edu.wpi.first.math.util.Units;
import frc.utility.swerve.SwerveSetpointGenerator.KinematicLimit;
import frc.utility.swerve.SwerveSetpointGenerator.SwerveSetpoint;
import org.jetbrains.annotations.NotNull;

import java.io.File;
import java.nio.file.Files;

public final class Constants {

    public static final double SECONDS_PER_MINUTE = 60;

    public static final boolean IS_PRACTICE = Files.exists(new File("/home/lvuser/practice").toPath());
    public static final boolean USE_CANCODERS = false;

    // 2048 sensor units per revolution
    public static final double FALCON_ENCODER_TICKS_PER_ROTATIONS = 2048;
    public static final double FALCON_ENCODER_TICKS_PER_100_MS_TO_RPM = 600 / 2048.0d;
    public static final double SWERVE_MOTOR_POSITION_CONVERSION_FACTOR = 1 / 12.8;

    // Logging Period
    /**
     * Every subsystem will log one for every 20 update periods
     */
    public static final int DEFAULT_PERIODS_PER_LOG = 20;

    //Drive Constants
    public static final double AUTO_BALANCING_VELOCITY = 0.5;
    public static final int DRIVE_PERIOD = 20;

    public static final int DRIVE_LEFT_FRONT_ID = 11;
    public static final int DRIVE_LEFT_BACK_ID = 12;
    public static final int DRIVE_RIGHT_FRONT_ID = 13;
    public static final int DRIVE_RIGHT_BACK_ID = 14;

    public static final int DRIVE_LEFT_FRONT_SWERVE_ID = 15;
    public static final int DRIVE_LEFT_BACK_SWERVE_ID = 16;
    public static final int DRIVE_RIGHT_FRONT_SWERVE_ID = 17;
    public static final int DRIVE_RIGHT_BACK_SWERVE_ID = 18;

    public static final int CAN_LEFT_FRONT_ID = 19;
    public static final int CAN_LEFT_BACK_ID = 20;
    public static final int CAN_RIGHT_FRONT_ID = 21;
    public static final int CAN_RIGHT_BACK_ID = 22;

    public static final double SWERVE_INCHES_PER_ROTATION = 12.5 * 0.976;
    public static final double SWERVE_METER_PER_ROTATION = Units.inchesToMeters(SWERVE_INCHES_PER_ROTATION);
    public static final double SWERVE_DRIVE_P = .01;
    public static final double SWERVE_DRIVE_D = 0.00;
    public static final double SWERVE_DRIVE_I = 0.00;
    public static final double SWERVE_DRIVE_F = 0.00;
    public static final double SWERVE_DRIVE_INTEGRAL_ZONE = 0.00;
    public static final double AUTO_BALANCE_COMPLETE_THRESHOLD = 9;
    /**
     * Feed forward constants for the drivetrain.
     * <p>
     * 0 -> Left Front
     * <p>
     * 1 -> Left Back
     * <p>
     * 2 -> Right Front
     * <p>
     * 3 -> Right Back
     */
    public static final SimpleMotorFeedforward[] DRIVE_FEEDFORWARD = {
            new SimpleMotorFeedforward(0.17763, 2.7731, 0.0),
            new SimpleMotorFeedforward(0.17763, 2.7731, 0.0),
            new SimpleMotorFeedforward(0.17763, 2.7731, 0.0),
            new SimpleMotorFeedforward(0.17763, 2.7731, 0.0)};


    /**
     * What the module states should be in hold mode. The wheels will be put in an X pattern to prevent the robot from moving.
     * <p>
     * 0 -> Left Front
     * <p>
     * 1 -> Left Back
     * <p>
     * 2 -> Right Front
     * <p>
     * 3 -> Right Back
     */
    public static final SwerveSetpoint HOLD_MODULE_STATES = new SwerveSetpoint(new ChassisSpeeds(), new SwerveModuleState[]{
            new SwerveModuleState(0, Rotation2d.fromDegrees(-45)),
            new SwerveModuleState(0, Rotation2d.fromDegrees(-45)),
            new SwerveModuleState(0, Rotation2d.fromDegrees(45)),
            new SwerveModuleState(0, Rotation2d.fromDegrees(45))
    }, new double[]{0, 0, 0, 0});

    // 0.307975 is 12.125 in inches
    public static final @NotNull Translation2d SWERVE_LEFT_FRONT_LOCATION = new Translation2d(0.26352, 0.26352);
    public static final @NotNull Translation2d SWERVE_LEFT_BACK_LOCATION = new Translation2d(-0.26352, 0.26352);
    public static final @NotNull Translation2d SWERVE_RIGHT_FRONT_LOCATION = new Translation2d(0.26352, -0.26352);
    public static final @NotNull Translation2d SWERVE_RIGHT_BACK_LOCATION = new Translation2d(-0.26352, -0.26352);
    public static final @NotNull Translation2d @NotNull [] SWERVE_MODULE_LOCATIONS = {
            SWERVE_LEFT_FRONT_LOCATION,
            SWERVE_LEFT_BACK_LOCATION,
            SWERVE_RIGHT_FRONT_LOCATION,
            SWERVE_RIGHT_BACK_LOCATION
    };

    @NotNull
    public static final SwerveDriveKinematics SWERVE_DRIVE_KINEMATICS = new SwerveDriveKinematics(
            SWERVE_MODULE_LOCATIONS
    );

    public static final double DRIVE_HIGH_SPEED_M = 4.2;
    /**
     * Allowed Turn Error in degrees.
     */
    public static final double MAX_TURN_ERROR = 30;

    public static final int SWERVE_MOTOR_CURRENT_LIMIT = 15;
    public static final int SWERVE_DRIVE_MOTOR_CURRENT_LIMIT = 15;
    public static final int SWERVE_DRIVE_VOLTAGE_LIMIT = 12;

    public static final double SWERVE_DRIVE_MOTOR_REDUCTION = 1 / 6.75; // L2 gear ratio
    // TurnPID

    public static final double DEFAULT_TURN_P = 10.0;
    public static final double DEFAULT_TURN_I = 0;
    public static final double DEFAULT_TURN_D = 0.4;
    public static final double TURN_SPEED_LIMIT_WHILE_AIMING = 4.0;

    public static final double EXPECTED_TELEOP_DRIVE_DT = 0.02;

    public static final double EXPECTED_AUTO_DRIVE_DT = DRIVE_PERIOD / 1000.0;

    public static final int MAX_TELEOP_TURN_SPEED = 7;
    //Robot Tracker
    public static final int ROBOT_TRACKER_PERIOD = 20;
    /**
     * Acceleration due to gravity in meters per second squared. (9.80665 m/s^2)
     */
    public static final double GRAVITY = 9.80665;
    public static final int PIGEON_CAN_ID = 30;
    // Vision constants
    public static final int VISION_HANDLER_PERIOD = -1;
    public static final double COAST_AFTER_DISABLE_TIME = 0.5;
    public static final double FIELD_HEIGHT_METERS = 8.0137;
    public static final double FIELD_WIDTH_METERS = 16.54175;

    public static final double ALLOWED_SWERVE_ANGLE_ERROR = 2;
    // Elevator
    public static final int ELEVATOR_PERIOD = 20;
    public static final TrapezoidProfile.Constraints ELEVATOR_CONSTRAINTS
            = new TrapezoidProfile.Constraints(3, 3);
    public static final ElevatorFeedforward ELEVATOR_FEEDFORWARD = new ElevatorFeedforward(0, 0, 0, 0);
    public static final double ELEVATOR_P = 5;
    public static final double ELEVATOR_I = 5;
    public static final double ELEVATOR_D = 5;
    public static final double ELEVATOR_ROTATIONS_PER_METER = 5;
    public static final double ELEVATOR_NOMINAL_VOLTAGE = 9;
    public static final int ELEVATOR_SMART_CURRENT_LIMIT = 40;
    // Telescoping Arm
    public static final int TELESCOPING_ARM_PERIOD = 20;
    public static final TrapezoidProfile.Constraints TELESCOPING_ARM_CONSTRAINTS
            = new TrapezoidProfile.Constraints(3, 3);
    public static final ElevatorFeedforward TELESCOPING_ARM_FEEDFORWARD = new ElevatorFeedforward(0, 0, 0, 0);
    public static final int TELESCOPING_ARM_P = 5;
    public static final int TELESCOPING_ARM_I = 5;
    public static final int TELESCOPING_ARM_D = 5;
    public static final int TELESCOPING_ARM_ROTATIONS_PER_METER = 5;
    public static final int TELESCOPING_ARM_NOMINAL_VOLTAGE = 9;
    public static final int TELESCOPING_ARM_SMART_CURRENT_LIMIT = 40;
    // Grabber
    public static final int GRABBER_PERIOD = 20;
    public static final ArmFeedforward GRABBER_FEEDFORWARD = new ArmFeedforward(0, 0, 0, 0);
    public static final TrapezoidProfile.Constraints GRABBER_PIVOT_CONSTRAINTS
            = new TrapezoidProfile.Constraints(3, 3);
    public static final double GRABBER_P = 5;
    public static final double GRABBER_I = 5;
    public static final double GRABBER_D = 5;
    public static final double GRABBER_ROTATIONS_PER_DEGREE = 5;
    public static final double GRABBER_NOMINAL_VOLTAGE = 9;
    public static final int GRABBER_SMART_CURRENT_LIMIT = 40;
    public static final int PIVOT_SMART_CURRENT_LIMIT = 40;

    public enum KinematicLimits {
        /**
         * Normal acceleration limit while driving. This ensures that the driver can't tip the robot.
         */
        NORMAL_DRIVING(new KinematicLimit(4, 5000, Math.PI * 2 * 10));
        public final KinematicLimit kinematicLimit;

<<<<<<< HEAD
    public static final double FIELD_HEIGHT_METERS = 8.0137;
    public static final double FIELD_WIDTH_METERS = 16.54175;


    // Realtime path generation
    public static final double START_POS_PREDICT_AHEAD = 0.1;
    public static final double END_VECTOR_LEN = 0.5;
    public static final int VELOCITY_VECTOR_LEN_SCALE = 1;
    public static final double MAX_VELOCITY_ERROR_NEW_PATH = 0.05;

    public static final float GRIDS_RED_X = 1.373f;
    public static final float GRIDS_BLUE_X = 15.168f;
    public static final float GRIDS_START_Y = -1.5f;

    public static final float COMMUNITY_BOARDER_LENGTH = 1.5f;
    public static final float COMMUNITY_BOARDER_HEIGHT = 0.025f;

    public static final float FIELD_WALL_RIGHT_X = (float) Constants.FIELD_WIDTH_METERS;
    public static final float FIELD_WALL_LEFT_X = 0;
    public static final float FIELD_WALL_TOP_Y = 4.012f;
    public static final float FIELD_WALL_BOTTOM_Y = -FIELD_WALL_TOP_Y;

    public static final float CHARGING_STATION_WIDTH =
            (float) Units.inchesToMeters(76.125);
    public static final float CHARGING_STATION_HEIGHT =
            (float) Units.inchesToMeters(97.25);

    public static final float CHARGING_STATION_RED_LOWER_LEFT_X = 2.911f;
    public static final float CHARGING_STATION_BLUE_LOWER_LEFT_X = 11.689f;
    public static final float CHARGING_STATION_LOWER_LEFT_Y = -0.047f;

    public static final float ROBOT_WIDTH = 0.8128f;
    public static final float HALF_ROBOT_WIDTH = ROBOT_WIDTH / 2;
    public static final float ROBOT_LENGTH = 0.8128f;
    public static final float HALF_ROBOT_LENGTH = ROBOT_LENGTH / 2;


    /**
     * How far away from the edge of the grids do we want to create a line for the intersection test to choose the best scoring
     * locaiton?
     */
    public static final double INTERSECTION_TEST_LINE_X_OFFSET = 0.5;


    public static final Rotation2d SCORING_ANGLE_RED = Rotation2d.fromDegrees(-180);
    public static final Rotation2d SCORING_ANGLE_BLUE = Rotation2d.fromDegrees(0);

    public static final Rotation2d PICKUP_ANGLE_RED = Rotation2d.fromDegrees(0);
    public static final Rotation2d PICKUP_ANGLE_BLUE = Rotation2d.fromDegrees(180);

    public static final double PICKUP_POSITION_Y = -3.4199;
    public static final double PICKUP_POSITION_X_OFFSET_FROM_WALL = 0.7635;
=======
        KinematicLimits(KinematicLimit kinematicLimit) {
            this.kinematicLimit = kinematicLimit;
        }
    }
>>>>>>> a33b3428
}<|MERGE_RESOLUTION|>--- conflicted
+++ resolved
@@ -194,9 +194,10 @@
         NORMAL_DRIVING(new KinematicLimit(4, 5000, Math.PI * 2 * 10));
         public final KinematicLimit kinematicLimit;
 
-<<<<<<< HEAD
-    public static final double FIELD_HEIGHT_METERS = 8.0137;
-    public static final double FIELD_WIDTH_METERS = 16.54175;
+        KinematicLimits(KinematicLimit kinematicLimit) {
+            this.kinematicLimit = kinematicLimit;
+        }
+    }
 
 
     // Realtime path generation
@@ -247,10 +248,4 @@
 
     public static final double PICKUP_POSITION_Y = -3.4199;
     public static final double PICKUP_POSITION_X_OFFSET_FROM_WALL = 0.7635;
-=======
-        KinematicLimits(KinematicLimit kinematicLimit) {
-            this.kinematicLimit = kinematicLimit;
-        }
-    }
->>>>>>> a33b3428
 }