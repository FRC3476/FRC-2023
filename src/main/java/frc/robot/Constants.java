package frc.robot;

import edu.wpi.first.math.controller.ArmFeedforward;
import edu.wpi.first.math.controller.ElevatorFeedforward;
import edu.wpi.first.math.controller.SimpleMotorFeedforward;
import edu.wpi.first.math.geometry.Rotation2d;
import edu.wpi.first.math.geometry.Translation2d;
import edu.wpi.first.math.kinematics.ChassisSpeeds;
import edu.wpi.first.math.kinematics.SwerveDriveKinematics;
import edu.wpi.first.math.kinematics.SwerveModuleState;
import edu.wpi.first.math.trajectory.TrapezoidProfile;
import edu.wpi.first.math.util.Units;
import frc.utility.swerve.SwerveSetpointGenerator.KinematicLimit;
import frc.utility.swerve.SwerveSetpointGenerator.SwerveSetpoint;
import org.jetbrains.annotations.NotNull;

import java.io.File;
import java.nio.file.Files;

public final class Constants {

    public static final double SECONDS_PER_MINUTE = 60;

    public static final boolean IS_PRACTICE = Files.exists(new File("/home/lvuser/practice").toPath());
    public static final boolean USE_CANCODERS = false;

    // 2048 sensor units per revolution
    public static final double FALCON_ENCODER_TICKS_PER_ROTATIONS = 2048;
    public static final double FALCON_ENCODER_TICKS_PER_100_MS_TO_RPM = 600 / 2048.0d;
    public static final double SWERVE_MOTOR_POSITION_CONVERSION_FACTOR = 1 / 12.8;

    // Logging Period
    /**
     * Every subsystem will log one for every 20 update periods
     */
    public static final int DEFAULT_PERIODS_PER_LOG = 20;

    //Drive Constants
    public static final double AUTO_BALANCING_VELOCITY = 0.5;
    public static final int DRIVE_PERIOD = 20;

    public static final int DRIVE_LEFT_FRONT_ID = 11;
    public static final int DRIVE_LEFT_BACK_ID = 12;
    public static final int DRIVE_RIGHT_FRONT_ID = 13;
    public static final int DRIVE_RIGHT_BACK_ID = 14;

    public static final int DRIVE_LEFT_FRONT_SWERVE_ID = 15;
    public static final int DRIVE_LEFT_BACK_SWERVE_ID = 16;
    public static final int DRIVE_RIGHT_FRONT_SWERVE_ID = 17;
    public static final int DRIVE_RIGHT_BACK_SWERVE_ID = 18;

    public static final int CAN_LEFT_FRONT_ID = 19;
    public static final int CAN_LEFT_BACK_ID = 20;
    public static final int CAN_RIGHT_FRONT_ID = 21;
    public static final int CAN_RIGHT_BACK_ID = 22;

    public static final double SWERVE_INCHES_PER_ROTATION = 12.5 * 0.976;
    public static final double SWERVE_METER_PER_ROTATION = Units.inchesToMeters(SWERVE_INCHES_PER_ROTATION);
    public static final double SWERVE_DRIVE_P = .01;
    public static final double SWERVE_DRIVE_D = 0.00;
    public static final double SWERVE_DRIVE_I = 0.00;
    public static final double SWERVE_DRIVE_F = 0.00;
    public static final double SWERVE_DRIVE_INTEGRAL_ZONE = 0.00;
<<<<<<< HEAD
    public static final double AUTO_BALANCE_COMPLETE_THRESHOLD = 9;
    public static final double AUTO_BALANCE_OFFSET = 0.5;

=======
>>>>>>> 07f836fd
    /**
     * Feed forward constants for the drivetrain.
     * <p>
     * 0 -> Left Front
     * <p>
     * 1 -> Left Back
     * <p>
     * 2 -> Right Front
     * <p>
     * 3 -> Right Back
     */
    public static final SimpleMotorFeedforward[] DRIVE_FEEDFORWARD = {
            new SimpleMotorFeedforward(0.17763, 2.7731, 0.0),
            new SimpleMotorFeedforward(0.17763, 2.7731, 0.0),
            new SimpleMotorFeedforward(0.17763, 2.7731, 0.0),
            new SimpleMotorFeedforward(0.17763, 2.7731, 0.0)};


    /**
     * What the module states should be in hold mode. The wheels will be put in an X pattern to prevent the robot from moving.
     * <p>
     * 0 -> Left Front
     * <p>
     * 1 -> Left Back
     * <p>
     * 2 -> Right Front
     * <p>
     * 3 -> Right Back
     */
    public static final SwerveSetpoint HOLD_MODULE_STATES = new SwerveSetpoint(new ChassisSpeeds(), new SwerveModuleState[]{
            new SwerveModuleState(0, Rotation2d.fromDegrees(-45)),
            new SwerveModuleState(0, Rotation2d.fromDegrees(-45)),
            new SwerveModuleState(0, Rotation2d.fromDegrees(45)),
            new SwerveModuleState(0, Rotation2d.fromDegrees(45))
    }, new double[]{0, 0, 0, 0});

    // 0.307975 is 12.125 in inches
    public static final @NotNull Translation2d SWERVE_LEFT_FRONT_LOCATION = new Translation2d(0.26352, 0.26352);
    public static final @NotNull Translation2d SWERVE_LEFT_BACK_LOCATION = new Translation2d(-0.26352, 0.26352);
    public static final @NotNull Translation2d SWERVE_RIGHT_FRONT_LOCATION = new Translation2d(0.26352, -0.26352);
    public static final @NotNull Translation2d SWERVE_RIGHT_BACK_LOCATION = new Translation2d(-0.26352, -0.26352);
    public static final @NotNull Translation2d @NotNull [] SWERVE_MODULE_LOCATIONS = {
            SWERVE_LEFT_FRONT_LOCATION,
            SWERVE_LEFT_BACK_LOCATION,
            SWERVE_RIGHT_FRONT_LOCATION,
            SWERVE_RIGHT_BACK_LOCATION
    };

    @NotNull
    public static final SwerveDriveKinematics SWERVE_DRIVE_KINEMATICS = new SwerveDriveKinematics(
            SWERVE_MODULE_LOCATIONS
    );

    public static final double DRIVE_HIGH_SPEED_M = 4.2;
    /**
     * Allowed Turn Error in degrees.
     */
    public static final double MAX_TURN_ERROR = 30;

    public static final int SWERVE_MOTOR_CURRENT_LIMIT = 15;
    public static final int SWERVE_DRIVE_MOTOR_CURRENT_LIMIT = 15;
    public static final int SWERVE_DRIVE_VOLTAGE_LIMIT = 12;

    public static final double SWERVE_DRIVE_MOTOR_REDUCTION = 1 / 6.75; // L2 gear ratio
    // TurnPID

    public static final double DEFAULT_TURN_P = 10.0;
    public static final double DEFAULT_TURN_I = 0;
    public static final double DEFAULT_TURN_D = 0.4;
    public static final double TURN_SPEED_LIMIT_WHILE_AIMING = 4.0;

    public static final double EXPECTED_TELEOP_DRIVE_DT = 0.02;

    public static final double EXPECTED_AUTO_DRIVE_DT = DRIVE_PERIOD / 1000.0;
<<<<<<< HEAD
    public static final int MAX_TELEOP_TURN_SPEED = 7;
=======
    public static final double ALLOWED_SWERVE_ANGLE_ERROR = 2;

    public enum KinematicLimits {
        /**
         * Normal acceleration limit while driving. This ensures that the driver can't tip the robot.
         */
        NORMAL_DRIVING(new KinematicLimit(4, 5000, Math.PI * 2 * 10));
        public final KinematicLimit kinematicLimit;

        KinematicLimits(KinematicLimit kinematicLimit) {
            this.kinematicLimit = kinematicLimit;
        }
    }

    public static final int MAX_TELEOP_TURN_SPEED = 7;
    public static final double COAST_AFTER_DISABLE_TIME = 0.5;


>>>>>>> 07f836fd
    //Robot Tracker
    public static final int ROBOT_TRACKER_PERIOD = 20;
    /**
     * Acceleration due to gravity in meters per second squared. (9.80665 m/s^2)
     */
    public static final double GRAVITY = 9.80665;
    public static final int PIGEON_CAN_ID = 30;
<<<<<<< HEAD
    // Vision constants
    public static final int VISION_HANDLER_PERIOD = -1;
    public static final double COAST_AFTER_DISABLE_TIME = 0.5;
=======

    // Elevator
    public static final int ELEVATOR_PERIOD = 20;
    public static final TrapezoidProfile.Constraints ELEVATOR_CONSTRAINTS
            = new TrapezoidProfile.Constraints(3, 3);
    public static final ElevatorFeedforward ELEVATOR_FEEDFORWARD = new ElevatorFeedforward(0, 0, 0, 0);
    public static final int ELEVATOR_P = 5;
    public static final int ELEVATOR_I = 5;
    public static final int ELEVATOR_D = 5;
    public static final int ELEVATOR_ROTATIONS_PER_METER = 5;
    public static final int ELEVATOR_NOMINAL_VOLTAGE = 9;
    public static final int ELEVATOR_SMART_CURRENT_LIMIT = 40;

    // Telescoping Arm
    public static final int TELESCOPING_ARM_PERIOD = 20;
    public static final TrapezoidProfile.Constraints TELESCOPING_ARM_CONSTRAINTS
            = new TrapezoidProfile.Constraints(3, 3);
    public static final ElevatorFeedforward TELESCOPING_ARM_FEEDFORWARD = new ElevatorFeedforward(0, 0, 0, 0);
    public static final int TELESCOPING_ARM_P = 5;
    public static final int TELESCOPING_ARM_I = 5;
    public static final int TELESCOPING_ARM_D = 5;
    public static final int TELESCOPING_ARM_ROTATIONS_PER_METER = 5;
    public static final int TELESCOPING_ARM_NOMINAL_VOLTAGE = 9;
    public static final int TELESCOPING_ARM_SMART_CURRENT_LIMIT = 40;

    // Grabber
    public static final int GRABBER_PERIOD = 20;
    public static final ArmFeedforward GRABBER_FEEDFORWARD = new ArmFeedforward(0, 0, 0, 0);
    public static final TrapezoidProfile.Constraints GRABBER_CONSTRAINTS
            = new TrapezoidProfile.Constraints(3, 3);
    public static final int GRABBER_P = 5;
    public static final int GRABBER_I = 5;
    public static final int GRABBER_D = 5;
    public static final int GRABBER_ROTATIONS_PER_DEGREE = 5;
    public static final int GRABBER_NOMINAL_VOLTAGE = 9;
    public static final int GRABBER_SMART_CURRENT_LIMIT = 40;
    public static final int PIVOT_SMART_CURRENT_LIMIT = 40;

    // Vision constants
    public static final int VISION_HANDLER_PERIOD = -1;

>>>>>>> 07f836fd
    public static final double FIELD_HEIGHT_METERS = 8.0137;
    public static final double FIELD_WIDTH_METERS = 16.54175;

    public enum KinematicLimits {
        /**
         * Normal acceleration limit while driving. This ensures that the driver can't tip the robot.
         */
        NORMAL_DRIVING(new KinematicLimit(4.2, 5, Math.PI * 2 * 6));
        public final KinematicLimit kinematicLimit;

        KinematicLimits(KinematicLimit kinematicLimit) {
            this.kinematicLimit = kinematicLimit;
        }
    }
}<|MERGE_RESOLUTION|>--- conflicted
+++ resolved
@@ -61,12 +61,9 @@
     public static final double SWERVE_DRIVE_I = 0.00;
     public static final double SWERVE_DRIVE_F = 0.00;
     public static final double SWERVE_DRIVE_INTEGRAL_ZONE = 0.00;
-<<<<<<< HEAD
     public static final double AUTO_BALANCE_COMPLETE_THRESHOLD = 9;
     public static final double AUTO_BALANCE_OFFSET = 0.5;
 
-=======
->>>>>>> 07f836fd
     /**
      * Feed forward constants for the drivetrain.
      * <p>
@@ -141,10 +138,23 @@
     public static final double EXPECTED_TELEOP_DRIVE_DT = 0.02;
 
     public static final double EXPECTED_AUTO_DRIVE_DT = DRIVE_PERIOD / 1000.0;
-<<<<<<< HEAD
+
     public static final int MAX_TELEOP_TURN_SPEED = 7;
-=======
+    //Robot Tracker
+    public static final int ROBOT_TRACKER_PERIOD = 20;
+    /**
+     * Acceleration due to gravity in meters per second squared. (9.80665 m/s^2)
+     */
+    public static final double GRAVITY = 9.80665;
+    public static final int PIGEON_CAN_ID = 30;
+    // Vision constants
+    public static final int VISION_HANDLER_PERIOD = -1;
+    public static final double COAST_AFTER_DISABLE_TIME = 0.5;
+    public static final double FIELD_HEIGHT_METERS = 8.0137;
+    public static final double FIELD_WIDTH_METERS = 16.54175;
+
     public static final double ALLOWED_SWERVE_ANGLE_ERROR = 2;
+
 
     public enum KinematicLimits {
         /**
@@ -157,24 +167,6 @@
             this.kinematicLimit = kinematicLimit;
         }
     }
-
-    public static final int MAX_TELEOP_TURN_SPEED = 7;
-    public static final double COAST_AFTER_DISABLE_TIME = 0.5;
-
-
->>>>>>> 07f836fd
-    //Robot Tracker
-    public static final int ROBOT_TRACKER_PERIOD = 20;
-    /**
-     * Acceleration due to gravity in meters per second squared. (9.80665 m/s^2)
-     */
-    public static final double GRAVITY = 9.80665;
-    public static final int PIGEON_CAN_ID = 30;
-<<<<<<< HEAD
-    // Vision constants
-    public static final int VISION_HANDLER_PERIOD = -1;
-    public static final double COAST_AFTER_DISABLE_TIME = 0.5;
-=======
 
     // Elevator
     public static final int ELEVATOR_PERIOD = 20;
@@ -212,23 +204,4 @@
     public static final int GRABBER_NOMINAL_VOLTAGE = 9;
     public static final int GRABBER_SMART_CURRENT_LIMIT = 40;
     public static final int PIVOT_SMART_CURRENT_LIMIT = 40;
-
-    // Vision constants
-    public static final int VISION_HANDLER_PERIOD = -1;
-
->>>>>>> 07f836fd
-    public static final double FIELD_HEIGHT_METERS = 8.0137;
-    public static final double FIELD_WIDTH_METERS = 16.54175;
-
-    public enum KinematicLimits {
-        /**
-         * Normal acceleration limit while driving. This ensures that the driver can't tip the robot.
-         */
-        NORMAL_DRIVING(new KinematicLimit(4.2, 5, Math.PI * 2 * 6));
-        public final KinematicLimit kinematicLimit;
-
-        KinematicLimits(KinematicLimit kinematicLimit) {
-            this.kinematicLimit = kinematicLimit;
-        }
-    }
 }