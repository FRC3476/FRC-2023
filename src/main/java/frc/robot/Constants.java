--- conflicted
+++ resolved
@@ -225,13 +225,9 @@
     public static boolean GRABBER_WHEELS_USED = false;
 
     public static final double GRABBER_LENGTH = .308;
-
-<<<<<<< HEAD
+    
     public static final boolean IS_AUTO_GRAB_ENABLED = true;
-=======
-    public static final boolean IS_AUTO_GRAB_ENABLED = !IS_PRACTICE;
     public static final boolean USE_PIVOT_ABSOLUTE_ENCODER = !IS_PRACTICE;
->>>>>>> f9f09c07
 
     public enum KinematicLimits {
         /**
